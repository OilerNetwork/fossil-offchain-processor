[package]
name = "db-access"
version = "0.1.0"
edition = "2021"

# See more keys and their definitions at https://doc.rust-lang.org/cargo/reference/manifest.html

[dependencies]
sqlx = { version = "0.7.0", features = ["postgres", "runtime-tokio-native-tls", "bigdecimal"] }
tokio = { version = "1", features = ["full"] }
dotenv = "0.15"
serde = { version = "1.0", features = ["derive"] }
reqwest = { version = "0.11", features = ["json"] }
serde_json = "1.0"
<<<<<<< HEAD
eth-rlp-verify = { git = "https://github.com/ametel01/eth-rlp-verify.git" }
eyre = "0.6"
tracing = "0.1"
=======
eth-rlp-verify = { git = "https://github.com/ametel01/eth-rlp-verify.git" }
>>>>>>> 3b865659
<|MERGE_RESOLUTION|>--- conflicted
+++ resolved
@@ -12,10 +12,4 @@
 serde = { version = "1.0", features = ["derive"] }
 reqwest = { version = "0.11", features = ["json"] }
 serde_json = "1.0"
-<<<<<<< HEAD
-eth-rlp-verify = { git = "https://github.com/ametel01/eth-rlp-verify.git" }
-eyre = "0.6"
-tracing = "0.1"
-=======
-eth-rlp-verify = { git = "https://github.com/ametel01/eth-rlp-verify.git" }
->>>>>>> 3b865659
+eth-rlp-verify = { git = "https://github.com/ametel01/eth-rlp-verify.git" }