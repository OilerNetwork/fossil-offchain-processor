--- conflicted
+++ resolved
@@ -27,11 +27,7 @@
     pub chain_id: Option<String>,
 }
 
-<<<<<<< HEAD
-#[derive(Debug, sqlx::FromRow)]
-=======
 #[derive(Debug)]
->>>>>>> 84eca071
 pub struct BlockHeaderSubset {
     pub number: i64,
     pub base_fee_per_gas: Option<String>,
