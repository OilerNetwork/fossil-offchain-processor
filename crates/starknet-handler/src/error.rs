--- conflicted
+++ resolved
@@ -2,14 +2,7 @@
 
 use starknet::{
     accounts::{single_owner::SignError, AccountError},
-<<<<<<< HEAD
-    core::{
-        types::eth_address::FromBytesSliceError,
-        utils::NonAsciiNameError,
-    },
-=======
     core::{types::eth_address::FromBytesSliceError, utils::NonAsciiNameError},
->>>>>>> 823f20d3
     providers::ProviderError,
 };
 use starknet_types_core::felt::FromStrError;
