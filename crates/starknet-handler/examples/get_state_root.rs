--- conflicted
+++ resolved
@@ -13,20 +13,12 @@
     let owner_account = var("KATANA_8_ADDRESS").unwrap();
     let owner_account = Felt::from_hex_unchecked(owner_account.as_str());
 
-<<<<<<< HEAD
-    let signer = LocalWallet::from(SigningKey::from_secret_scalar(
-        Felt::from_hex_unchecked(&private_key),
-    ));
-
-    let l1_headers_store = Felt::from_hex_unchecked(var("L1_HEADERS_STORE_ADDRESS").unwrap().as_str());
-=======
     let signer = LocalWallet::from(SigningKey::from_secret_scalar(Felt::from_hex_unchecked(
         &private_key,
     )));
 
     let l1_headers_store =
         Felt::from_hex_unchecked(var("L1_HEADERS_STORE_ADDRESS").unwrap().as_str());
->>>>>>> 823f20d3
 
     // NOTE: change block number once its stored
     let block_number = 20;
