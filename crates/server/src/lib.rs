#![deny(unused_crate_dependencies)]
use tracing_subscriber as _;

pub mod handlers;
pub mod middlewares;
pub mod pricing_data;
pub mod types;

// src/lib.rs
use crate::middlewares::auth::simple_apikey_auth;
use axum::{
    middleware::from_fn_with_state,
    routing::{get, post},
    Router,
};
use db_access::{IndexerDbConnection, OffchainProcessorDbConnection};
use std::sync::Arc;
use std::time::Duration;
use tower_http::{
    cors::{AllowHeaders, AllowMethods, AllowOrigin, CorsLayer},
    trace::TraceLayer,
};

#[derive(Clone)]
pub struct AppState {
    pub offchain_processor_db: Arc<OffchainProcessorDbConnection>,
    pub indexer_db: Arc<IndexerDbConnection>,
}

pub async fn create_app(
    offchain_processor_db: Arc<OffchainProcessorDbConnection>,
    indexer_db: Arc<IndexerDbConnection>,
) -> Router {
    let app_state = AppState {
        offchain_processor_db,
        indexer_db,
    };

    // Define the CORS layer
    let allowed_origins = std::env::var("ALLOWED_ORIGINS")
        .unwrap_or_default()
        .split(',')
        .filter(|s| !s.is_empty())
        .filter_map(|s| s.parse().ok())
        .collect::<Vec<_>>();

    let cors_layer = CorsLayer::new()
<<<<<<< HEAD
        .allow_origin(AllowOrigin::list([
            "https://app.pitchlake.nethermind.dev".parse().unwrap(),
            "https://app-rpc.pitchlake.nethermind.dev/".parse().unwrap(),
            "https://app-ws.pitchlake.nethermind.dev/".parse().unwrap(),
        ]))
=======
        .allow_origin(AllowOrigin::list(allowed_origins))
>>>>>>> 23311973
        .allow_methods(AllowMethods::any()) // Allow all methods (customize as needed)
        .allow_headers(AllowHeaders::any()) // Allow all headers
        .max_age(Duration::from_secs(3600)); // Cache preflight response for 1 hour

    let secured_routes = Router::new()
        .route(
            "/pricing_data",
            post(handlers::get_pricing_data::get_pricing_data),
        )
        .layer(from_fn_with_state(app_state.clone(), simple_apikey_auth));
    //.layer(cors_layer.clone());

    let public_routes = Router::new()
        .route("/health", get(handlers::health_check::health_check))
        .route("/api_key", post(handlers::api_key::create_api_key))
        .route(
            "/job_status/{job_id}",
            get(handlers::job_status::get_job_status),
        )
        .route(
            "/latest_block",
            get(handlers::latest_block::get_latest_block_number),
        )
        .layer(CorsLayer::permissive());
    //.layer(cors_layer.clone());

    Router::new()
        .merge(secured_routes)
        .merge(public_routes)
        .layer(TraceLayer::new_for_http())
        .layer(cors_layer) // Apply the custom CORS layer
        .with_state(app_state)
}<|MERGE_RESOLUTION|>--- conflicted
+++ resolved
@@ -45,15 +45,13 @@
         .collect::<Vec<_>>();
 
     let cors_layer = CorsLayer::new()
-<<<<<<< HEAD
+    update-cors-for-dev-urls
         .allow_origin(AllowOrigin::list([
             "https://app.pitchlake.nethermind.dev".parse().unwrap(),
             "https://app-rpc.pitchlake.nethermind.dev/".parse().unwrap(),
             "https://app-ws.pitchlake.nethermind.dev/".parse().unwrap(),
         ]))
-=======
-        .allow_origin(AllowOrigin::list(allowed_origins))
->>>>>>> 23311973
+
         .allow_methods(AllowMethods::any()) // Allow all methods (customize as needed)
         .allow_headers(AllowHeaders::any()) // Allow all headers
         .max_age(Duration::from_secs(3600)); // Cache preflight response for 1 hour
