--- conflicted
+++ resolved
@@ -3,16 +3,11 @@
 use axum::{extract::State, http::StatusCode, Json};
 use db_access::DbConnection;
 use serde::{Deserialize, Serialize};
-<<<<<<< HEAD
-use crate::reserve_price::calculate_reserve_price; // Import the function
-use anyhow::Error;
-use tokio::runtime::Runtime;
-=======
 use twap::calculate_twap;
+use reserve_price::calculate_reserve_price;
 
 pub mod twap;
->>>>>>> 0af85ec2
-
+pub mod reserve_price;
 // timestamp ranges for each sub-job calculation
 #[derive(Debug, Deserialize, Serialize)]
 pub struct PitchLakeJobRequestParams {
@@ -68,13 +63,24 @@
 
 pub async fn get_reserve_price(
     Json(payload): Json<PitchLakeJobRequest>,
-) -> (StatusCode, String) {
-    let (start_block, end_block) = payload.params.reserve_price;
- 
-    match calculate_reserve_price(start_block as i64, end_block as i64).await {
-        Ok(reserve_price) => (StatusCode::OK, format!("Reserve price: {}", reserve_price)),
-        Err(e) => (StatusCode::INTERNAL_SERVER_ERROR, format!("Error: {}", e)),
-    }
+) -> (StatusCode, Json<JobResponse>) {
+    let (start_timestamp, end_timestamp): (i64, i64) = payload.params.reserve_price;
+    println!("start_timestamp: {:?}, end_timestamp: {:?}", start_timestamp, end_timestamp);
+    let job_id = "456";
+
+    tokio::spawn(async move {
+        match calculate_reserve_price(start_timestamp, end_timestamp).await {
+            Ok(reserve_price) => println!("Job {}: Reserve price calculated: {:?}", job_id, reserve_price),
+            Err(e) => eprintln!("Job {}: Failed to calculate reserve price: {:?}", job_id, e),
+        }
+    });
+
+    (
+        StatusCode::ACCEPTED,
+        Json(JobResponse {
+            job_id: job_id.to_string(),
+        }),
+    )
 }
 
 #[cfg(test)]
