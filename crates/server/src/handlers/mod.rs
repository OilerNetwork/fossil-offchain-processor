use axum::{extract::State, http::StatusCode, Json};
use db_access::DbConnection;
use serde::{Deserialize, Serialize};
use starknet_crypto::{poseidon_hash_single, Felt};
use std::collections::HashMap;

use twap::calculate_twap;
<<<<<<< HEAD
use reserve_price::calculate_reserve_price;

pub mod twap;
pub mod reserve_price;
=======
use volatility::calculate_volatility;

mod twap;
mod utils;
mod volatility;

>>>>>>> 84eca071
// timestamp ranges for each sub-job calculation
#[derive(Debug, Deserialize, Serialize)]
pub struct PitchLakeJobRequestParams {
    twap: (i64, i64),
    volatility: (i64, i64),
    reserve_price: (i64, i64),
    callback_url: String,
}

#[derive(Debug, Deserialize, Serialize)]
pub struct PitchLakeJobRequest {
    identifiers: Vec<String>,
    params: PitchLakeJobRequestParams,
}

// TODO: Placeholder for now, need to be more generic
#[derive(Debug, Deserialize, Serialize)]
pub struct PitchLakeJobCallback {
    job_id: String,
    twap: HashMap<String, i64>,
    volatility: i64,
    reserve_price: i64,
}

#[derive(Debug, Deserialize, Serialize)]
pub struct JobResponse {
    job_id: String,
}

pub async fn root() -> &'static str {
    "OK"
}

pub async fn get_pricing_data(
    State(db): State<DbConnection>,
    Json(payload): Json<PitchLakeJobRequest>,
) -> (StatusCode, Json<JobResponse>) {
    let job_id = poseidon_hash_single(Felt::from_bytes_be_slice(
        payload.identifiers.join("").as_bytes(),
    ));
    // TODO(cwk): save the jobid somewhere

    tokio::spawn(async move {
        let twap = calculate_twap(&db, payload.params.twap.0, payload.params.twap.1).await;
        let volatility_result: Result<u128, anyhow::Error> = calculate_volatility(
            &db,
            payload.params.volatility.0,
            payload.params.volatility.1,
        )
        .await;
        println!("twap: {:?}", twap);
        println!("volatility_result: {:?}", volatility_result);
    });

    (
        StatusCode::OK,
        Json(JobResponse {
            job_id: job_id.to_string(),
        }),
    )
}

pub async fn get_reserve_price(
    Json(payload): Json<PitchLakeJobRequest>,
) -> (StatusCode, Json<JobResponse>) {
    let (start_timestamp, end_timestamp): (i64, i64) = payload.params.reserve_price;
    println!("start_timestamp: {:?}, end_timestamp: {:?}", start_timestamp, end_timestamp);
    let date_start = chrono::DateTime::<chrono::Utc>::from_timestamp(start_timestamp, 0)
        .map(|dt| dt.format("%Y-%m-%d %H:%M:%S").to_string())
        .unwrap_or_else(|| "Invalid start timestamp".to_string());
    let date_end = chrono::DateTime::<chrono::Utc>::from_timestamp(end_timestamp, 0)
        .map(|dt| dt.format("%Y-%m-%d %H:%M:%S").to_string())
        .unwrap_or_else(|| "Invalid end timestamp".to_string());
    println!("Date start: {}", date_start);
    println!("Date end: {}", date_end);
    let job_id = "456";

    tokio::spawn(async move {
        match calculate_reserve_price(start_timestamp, end_timestamp).await {
            Ok(reserve_price) => println!("Job {}: Reserve price calculated: {:?}", job_id, reserve_price),
            Err(e) => eprintln!("Job {}: Failed to calculate reserve price: {:?}", job_id, e),
        }
    });

    (
        StatusCode::ACCEPTED,
        Json(JobResponse {
            job_id: job_id.to_string(),
        }),
    )
}

#[cfg(test)]
mod tests {
    use super::*;
    use axum::{http::StatusCode, routing::get, Router};

    use axum_test::TestServer;

    #[tokio::test]
    async fn test_root() {
        let app = Router::new().route("/", get(root));
        let server = TestServer::new(app).unwrap();

        let response = server.get("/").await;

        assert_eq!(response.status_code(), StatusCode::OK);
        assert_eq!(response.text(), "OK");
    }
}<|MERGE_RESOLUTION|>--- conflicted
+++ resolved
@@ -1,23 +1,17 @@
 use axum::{extract::State, http::StatusCode, Json};
 use db_access::DbConnection;
 use serde::{Deserialize, Serialize};
+use twap::calculate_twap;
+use reserve_price::calculate_reserve_price;
+use volatility::calculate_volatility;
 use starknet_crypto::{poseidon_hash_single, Felt};
 use std::collections::HashMap;
-
-use twap::calculate_twap;
-<<<<<<< HEAD
-use reserve_price::calculate_reserve_price;
-
-pub mod twap;
-pub mod reserve_price;
-=======
-use volatility::calculate_volatility;
 
 mod twap;
 mod utils;
 mod volatility;
+pub mod reserve_price;
 
->>>>>>> 84eca071
 // timestamp ranges for each sub-job calculation
 #[derive(Debug, Deserialize, Serialize)]
 pub struct PitchLakeJobRequestParams {
@@ -68,42 +62,20 @@
             payload.params.volatility.1,
         )
         .await;
+
+        let reserve_price = calculate_reserve_price(
+            payload.params.reserve_price.0,
+            payload.params.reserve_price.1,
+        )
+        .await;
+
         println!("twap: {:?}", twap);
         println!("volatility_result: {:?}", volatility_result);
+        println!("reserve_price: {:?}", reserve_price);
     });
 
     (
         StatusCode::OK,
-        Json(JobResponse {
-            job_id: job_id.to_string(),
-        }),
-    )
-}
-
-pub async fn get_reserve_price(
-    Json(payload): Json<PitchLakeJobRequest>,
-) -> (StatusCode, Json<JobResponse>) {
-    let (start_timestamp, end_timestamp): (i64, i64) = payload.params.reserve_price;
-    println!("start_timestamp: {:?}, end_timestamp: {:?}", start_timestamp, end_timestamp);
-    let date_start = chrono::DateTime::<chrono::Utc>::from_timestamp(start_timestamp, 0)
-        .map(|dt| dt.format("%Y-%m-%d %H:%M:%S").to_string())
-        .unwrap_or_else(|| "Invalid start timestamp".to_string());
-    let date_end = chrono::DateTime::<chrono::Utc>::from_timestamp(end_timestamp, 0)
-        .map(|dt| dt.format("%Y-%m-%d %H:%M:%S").to_string())
-        .unwrap_or_else(|| "Invalid end timestamp".to_string());
-    println!("Date start: {}", date_start);
-    println!("Date end: {}", date_end);
-    let job_id = "456";
-
-    tokio::spawn(async move {
-        match calculate_reserve_price(start_timestamp, end_timestamp).await {
-            Ok(reserve_price) => println!("Job {}: Reserve price calculated: {:?}", job_id, reserve_price),
-            Err(e) => eprintln!("Job {}: Failed to calculate reserve price: {:?}", job_id, e),
-        }
-    });
-
-    (
-        StatusCode::ACCEPTED,
         Json(JobResponse {
             job_id: job_id.to_string(),
         }),
