--- conflicted
+++ resolved
@@ -277,13 +277,8 @@
     tracing::info!("Starting job processing. {}", context);
     tracing::debug!("Payload received: {:?}. {}", payload, context);
 
-<<<<<<< HEAD
-    let job_result = match fetch_headers(&db, &payload).await {
+    let job_result = match fetch_headers(indexer_db.clone(), &payload).await {
         Ok(Some((twap, cap_level, reserve_price))) => {
-=======
-    let job_result = match fetch_headers(indexer_db.clone(), &payload).await {
-        Ok(Some((twap, volatility, reserve_price))) => {
->>>>>>> 36949da5
             tracing::info!(
                 "Fetched block headers. Calculated values: TWAP = {}, Cap Level = {}, Reserve Price = {}. {}",
                 twap, cap_level, reserve_price, context
@@ -439,15 +434,9 @@
             payload.params.twap.1.to_string()
         ),
         get_block_headers_by_time_range(
-<<<<<<< HEAD
-            &db.pool,
+            db.clone(),
             payload.params.cap_level.0.to_string(),
             payload.params.cap_level.1.to_string()
-=======
-            db.clone(),
-            payload.params.volatility.0.to_string(),
-            payload.params.volatility.1.to_string()
->>>>>>> 36949da5
         ),
         get_block_headers_by_time_range(
             db.clone(),
